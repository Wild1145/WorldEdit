/*
 * WorldEdit, a Minecraft world manipulation toolkit
 * Copyright (C) sk89q <http://www.sk89q.com>
 * Copyright (C) WorldEdit team and contributors
 *
 * This program is free software: you can redistribute it and/or modify it
 * under the terms of the GNU Lesser General Public License as published by the
 * Free Software Foundation, either version 3 of the License, or
 * (at your option) any later version.
 *
 * This program is distributed in the hope that it will be useful, but WITHOUT
 * ANY WARRANTY; without even the implied warranty of MERCHANTABILITY or
 * FITNESS FOR A PARTICULAR PURPOSE. See the GNU Lesser General Public License
 * for more details.
 *
 * You should have received a copy of the GNU Lesser General Public License
 * along with this program. If not, see <http://www.gnu.org/licenses/>.
 */

package com.sk89q.worldedit.bukkit;

import com.sk89q.worldedit.*;
import com.sk89q.worldedit.EntityType;
import com.sk89q.worldedit.Vector;
import com.sk89q.worldedit.blocks.*;
import com.sk89q.worldedit.blocks.ContainerBlock;
import com.sk89q.worldedit.blocks.NoteBlock;
import com.sk89q.worldedit.bukkit.entity.BukkitEntity;
import com.sk89q.worldedit.entity.*;
import com.sk89q.worldedit.regions.Region;
import com.sk89q.worldedit.util.TreeGenerator;
import com.sk89q.worldedit.world.mapping.NullResolver;
import com.sk89q.worldedit.world.mapping.Resolver;
import org.bukkit.*;
import org.bukkit.Location;
import org.bukkit.block.*;
import org.bukkit.enchantments.Enchantment;
import org.bukkit.entity.*;
import org.bukkit.entity.Entity;
import org.bukkit.inventory.DoubleChestInventory;
import org.bukkit.inventory.Inventory;
import org.bukkit.inventory.ItemStack;
import org.bukkit.plugin.Plugin;

import javax.annotation.Nullable;
import java.io.ByteArrayOutputStream;
import java.io.File;
import java.io.InputStream;
import java.lang.ref.WeakReference;
import java.lang.reflect.Method;
import java.net.URL;
import java.util.*;
import java.util.logging.Level;
import java.util.logging.Logger;

import static com.google.common.base.Preconditions.checkNotNull;

public class BukkitWorld extends LocalWorld {

    private static final Logger logger = WorldEdit.logger;
    private final WeakReference<World> worldRef;
    private static boolean skipNmsAccess = false;
    private static boolean skipNmsSafeSet = false;
    private static boolean skipNmsValidBlockCheck = false;

    /*
     * holder for the nmsblock class that we should use
     */
    private static Class<? extends NmsBlock> nmsBlockType;
    private static Method nmsSetMethod;
    private static Method nmsValidBlockMethod;
    private static Method nmsGetMethod;
    private static Method nmsSetSafeMethod;

    // copied from WG
    private static <T extends Enum<T>> T tryEnum(Class<T> enumType, String ... values) {
        for (String val : values) {
            try {
                return Enum.valueOf(enumType, val);
            } catch (IllegalArgumentException e) {}
        }
        return null;
    }
    private static org.bukkit.entity.EntityType tntMinecartType;
    private static boolean checkMinecartType = true;

    /**
     * Construct the object.
     * @param world
     */
    @SuppressWarnings("unchecked")
    public BukkitWorld(World world) {
        this.worldRef = new WeakReference<World>(world);

        if (checkMinecartType) {
            tntMinecartType = tryEnum(org.bukkit.entity.EntityType.class, "MINECART_TNT");
            checkMinecartType = false;
        }
        // check if we have a class we can use for nms access

        // only run once per server startup
        if (nmsBlockType != null || skipNmsAccess || skipNmsSafeSet || skipNmsValidBlockCheck) return;
        Plugin plugin = Bukkit.getPluginManager().getPlugin("WorldEdit");
        if (!(plugin instanceof WorldEditPlugin)) return; // hopefully never happens
        WorldEditPlugin wePlugin = ((WorldEditPlugin) plugin);
        File nmsBlocksDir = new File(wePlugin.getDataFolder() + File.separator + "nmsblocks" + File.separator);
        if (nmsBlocksDir.listFiles() == null) { // no files to use
            skipNmsAccess = true; skipNmsSafeSet = true; skipNmsValidBlockCheck = true;
            return;
        }
        try {
            // make a classloader that can handle our blocks
            NmsBlockClassLoader loader = new NmsBlockClassLoader(BukkitWorld.class.getClassLoader(), nmsBlocksDir);
            String filename;
            for (File f : nmsBlocksDir.listFiles()) {
                if (!f.isFile()) continue;
                filename = f.getName();
                // load class using magic keyword
                Class<?> testBlock = null;
                try {
                    testBlock = loader.loadClass("CL-NMS" + filename);
                } catch (Throwable e) {
                    // someone is putting things where they don't belong
                    continue;
                }
                filename = filename.replaceFirst(".class$", ""); // get rid of extension
                if (NmsBlock.class.isAssignableFrom(testBlock)) {
                    // got a NmsBlock, test it now
                    Class<? extends NmsBlock> nmsClass = (Class<? extends NmsBlock>) testBlock;
                    boolean canUse = false;
                    try {
                        canUse = (Boolean) nmsClass.getMethod("verify").invoke(null);
                    } catch (Throwable e) {
                        continue;
                    }
                    if (!canUse) continue; // not for this server
                    nmsBlockType = nmsClass;
                    nmsSetMethod = nmsBlockType.getMethod("set", World.class, Vector.class, BaseBlock.class);
                    nmsValidBlockMethod = nmsBlockType.getMethod("isValidBlockType", int.class);
                    nmsGetMethod = nmsBlockType.getMethod("get", World.class, Vector.class, int.class, int.class);
                    nmsSetSafeMethod = nmsBlockType.getMethod("setSafely",
                            BukkitWorld.class, Vector.class, com.sk89q.worldedit.foundation.Block.class, boolean.class);
                    // phew
                    break;
                }
            }
            if (nmsBlockType != null) {
                logger.info("[WorldEdit] Using external NmsBlock for this version: " + nmsBlockType.getName());
            } else {
                // try our default
                try {
                    nmsBlockType = (Class<? extends NmsBlock>) Class.forName("com.sk89q.worldedit.bukkit.DefaultNmsBlock");
                    boolean canUse = (Boolean) nmsBlockType.getMethod("verify").invoke(null);
                    if (canUse) {
                        nmsSetMethod = nmsBlockType.getMethod("set", World.class, Vector.class, BaseBlock.class);
                        nmsValidBlockMethod = nmsBlockType.getMethod("isValidBlockType", int.class);
                        nmsGetMethod = nmsBlockType.getMethod("get", World.class, Vector.class, int.class, int.class);
                        nmsSetSafeMethod = nmsBlockType.getMethod("setSafely",
                                BukkitWorld.class, Vector.class, com.sk89q.worldedit.foundation.Block.class, boolean.class);
                        logger.info("[WorldEdit] Using inbuilt NmsBlock for this version.");
                    }
                } catch (Throwable e) {
                    // OMG DEVS WAI U NO SUPPORT <xyz> SERVER
                    skipNmsAccess = true; skipNmsSafeSet = true; skipNmsValidBlockCheck = true;
                    logger.warning("[WorldEdit] No compatible nms block class found.");
                }
            }
        } catch (Throwable e) {
            logger.warning("[WorldEdit] Unable to load NmsBlock classes, make sure they are installed correctly.");
            e.printStackTrace();
            skipNmsAccess = true; skipNmsSafeSet = true; skipNmsValidBlockCheck = true;
        }
    }

    @Override
    public List<com.sk89q.worldedit.entity.Entity> getEntities() {
        List<com.sk89q.worldedit.entity.Entity> list = new ArrayList<com.sk89q.worldedit.entity.Entity>();
        for (Entity entity : getWorld().getEntities()) {
            list.add(BukkitAdapter.adapt(entity));
        }
        return list;
    }

    @Nullable
    @Override
    public com.sk89q.worldedit.entity.Entity createEntity(com.sk89q.worldedit.util.Location location, BaseEntity entity) {
        throw new UnsupportedOperationException("Not implemented yet");
    }

    private class NmsBlockClassLoader extends ClassLoader {
        public File searchDir;
        public NmsBlockClassLoader(ClassLoader parent, File searchDir) {
            super(parent);
            this.searchDir = searchDir;
        }

        @Override
        public Class<?> loadClass(String name) throws ClassNotFoundException {
            if (!name.startsWith("CL-NMS")) {
                return super.loadClass(name);
            } else {
                name = name.replace("CL-NMS", ""); // hacky lol
            }
            try {
                URL url = new File(searchDir, name).toURI().toURL();
                InputStream input = url.openConnection().getInputStream();
                ByteArrayOutputStream buffer = new ByteArrayOutputStream();

                int data = input.read();
                while (data != -1) {
                    buffer.write(data);
                    data = input.read();
                }
                input.close();

                byte[] classData = buffer.toByteArray();

                return defineClass(name.replaceFirst(".class$", ""), classData, 0, classData.length);
            } catch (Throwable e) {
                throw new ClassNotFoundException();
            }
        }
    }

    /**
     * Get the world handle.
     *
     * @return the world
     */
    public World getWorld() {
        return checkNotNull(worldRef.get(), "The world was unloaded and the reference is unavailable");
    }

    /**
     * Get the world handle.
     *
     * @return the world
     */
    protected World getWorldChecked() throws WorldEditException {
        World world = worldRef.get();
        if (world == null) {
            throw new WorldUnloadedException();
        }
        return world;
    }

    @Override
    public String getName() {
        return getWorld().getName();
    }

    /**
     * Set block type.
     *
     * @param pt
     * @param type
     * @return
     */
    @Override
    public boolean setBlockType(Vector pt, int type) {
        return getWorld().getBlockAt(pt.getBlockX(), pt.getBlockY(), pt.getBlockZ()).setTypeId(type);
    }

    /**
     * Set block type.
     *
     * @param pt
     * @param type
     * @return
     */
    @Override
    public boolean setBlockTypeFast(Vector pt, int type) {
        return getWorld().getBlockAt(pt.getBlockX(), pt.getBlockY(), pt.getBlockZ()).setTypeId(type, false);
    }

    @Override
    public boolean setTypeIdAndData(Vector pt, int type, int data) {
        return getWorld().getBlockAt(pt.getBlockX(), pt.getBlockY(), pt.getBlockZ()).setTypeIdAndData(type, (byte) data, true);
    }

    @Override
    public boolean setTypeIdAndDataFast(Vector pt, int type, int data) {
        return getWorld().getBlockAt(pt.getBlockX(), pt.getBlockY(), pt.getBlockZ()).setTypeIdAndData(type, (byte) data, false);
    }

    /**
     * Get block type.
     *
     * @param pt
     * @return
     */
    @Override
    public int getBlockType(Vector pt) {
        return getWorld().getBlockTypeIdAt(pt.getBlockX(), pt.getBlockY(), pt.getBlockZ());
    }

    @Override
    public void setBlockData(Vector pt, int data) {
        getWorld().getBlockAt(pt.getBlockX(), pt.getBlockY(), pt.getBlockZ()).setData((byte) data);
    }

    @Override
    public void setBlockDataFast(Vector pt, int data) {
        getWorld().getBlockAt(pt.getBlockX(), pt.getBlockY(), pt.getBlockZ()).setData((byte) data, false);
    }

    @Override
    public int getBlockData(Vector pt) {
        return getWorld().getBlockAt(pt.getBlockX(), pt.getBlockY(), pt.getBlockZ()).getData();
    }

    @Override
    public int getBlockLightLevel(Vector pt) {
        return getWorld().getBlockAt(pt.getBlockX(), pt.getBlockY(), pt.getBlockZ()).getLightLevel();
    }

    @Override
    public BiomeType getBiome(Vector2D pt) {
        Biome bukkitBiome = getWorld().getBiome(pt.getBlockX(), pt.getBlockZ());
        try {
            return BukkitBiomeType.valueOf(bukkitBiome.name());
        } catch (IllegalArgumentException exc) {
            return BiomeType.UNKNOWN;
        }
    }

    @Override
    public void setBiome(Vector2D pt, BiomeType biome) {
        if (biome instanceof BukkitBiomeType) {
            Biome bukkitBiome;
            bukkitBiome = ((BukkitBiomeType) biome).getBukkitBiome();
            getWorld().setBiome(pt.getBlockX(), pt.getBlockZ(), bukkitBiome);
        }
    }

    @Override
    public boolean regenerate(Region region, EditSession editSession) {
        BaseBlock[] history = new BaseBlock[16 * 16 * (getMaxY() + 1)];

        for (Vector2D chunk : region.getChunks()) {
            Vector min = new Vector(chunk.getBlockX() * 16, 0, chunk.getBlockZ() * 16);

            // First save all the blocks inside
            for (int x = 0; x < 16; ++x) {
                for (int y = 0; y < (getMaxY() + 1); ++y) {
                    for (int z = 0; z < 16; ++z) {
                        Vector pt = min.add(x, y, z);
                        int index = y * 16 * 16 + z * 16 + x;
                        history[index] = editSession.getBlock(pt);
                    }
                }
            }

            try {
                getWorld().regenerateChunk(chunk.getBlockX(), chunk.getBlockZ());
            } catch (Throwable t) {
                t.printStackTrace();
            }

            // Then restore
            for (int x = 0; x < 16; ++x) {
                for (int y = 0; y < (getMaxY() + 1); ++y) {
                    for (int z = 0; z < 16; ++z) {
                        Vector pt = min.add(x, y, z);
                        int index = y * 16 * 16 + z * 16 + x;

                        // We have to restore the block if it was outside
                        if (!region.contains(pt)) {
                            editSession.smartSetBlock(pt, history[index]);
                        } else { // Otherwise fool with history
                            editSession.rememberChange(pt, history[index],
                                    editSession.rawGetBlock(pt));
                        }
                    }
                }
            }
        }

        return true;
    }

    @Override
    public boolean copyToWorld(Vector pt, BaseBlock block) {
        World world = getWorld();

        if (block instanceof SignBlock) {
            // Signs
            setSignText(pt, ((SignBlock) block).getText());
            return true;
        }

        if (block instanceof FurnaceBlock) {
            // Furnaces
            Block bukkitBlock = world.getBlockAt(pt.getBlockX(), pt.getBlockY(), pt.getBlockZ());
            if (bukkitBlock == null) return false;
            BlockState state = bukkitBlock.getState();
            if (!(state instanceof Furnace)) return false;
            Furnace bukkit = (Furnace) state;
            FurnaceBlock we = (FurnaceBlock) block;
            bukkit.setBurnTime(we.getBurnTime());
            bukkit.setCookTime(we.getCookTime());
            return setContainerBlockContents(pt, ((ContainerBlock) block).getItems());
        }

        if (block instanceof ContainerBlock) {
            // Chests/dispenser
            return setContainerBlockContents(pt, ((ContainerBlock) block).getItems());
        }

        if (block instanceof MobSpawnerBlock) {
            // Mob spawners
            Block bukkitBlock = world.getBlockAt(pt.getBlockX(), pt.getBlockY(), pt.getBlockZ());
            if (bukkitBlock == null) return false;
            BlockState state = bukkitBlock.getState();
            if (!(state instanceof CreatureSpawner)) return false;
            CreatureSpawner bukkit = (CreatureSpawner) state;
            MobSpawnerBlock we = (MobSpawnerBlock) block;
            bukkit.setCreatureTypeByName(we.getMobType());
            bukkit.setDelay(we.getDelay());
            return true;
        }

        if (block instanceof NoteBlock) {
            // Note block
            Block bukkitBlock = world.getBlockAt(pt.getBlockX(), pt.getBlockY(), pt.getBlockZ());
            if (bukkitBlock == null) return false;
            BlockState state = bukkitBlock.getState();
            if (!(state instanceof org.bukkit.block.NoteBlock)) return false;
            org.bukkit.block.NoteBlock bukkit = (org.bukkit.block.NoteBlock) state;
            NoteBlock we = (NoteBlock) block;
            bukkit.setRawNote(we.getNote());
            return true;
        }

        if (block instanceof SkullBlock) {
            // Skull block
            Block bukkitBlock = world.getBlockAt(pt.getBlockX(), pt.getBlockY(), pt.getBlockZ());
            if (bukkitBlock == null) return false;
            BlockState state = bukkitBlock.getState();
            if (!(state instanceof org.bukkit.block.Skull)) return false;
            Skull bukkit = (Skull) state;
            SkullBlock we = (SkullBlock) block;
            // this is dumb
            SkullType skullType = SkullType.SKELETON;
            switch (we.getSkullType()) {
            case 0:
                skullType = SkullType.SKELETON;
                break;
            case 1:
                skullType = SkullType.WITHER;
                break;
            case 2:
                skullType = SkullType.ZOMBIE;
                break;
            case 3:
                skullType = SkullType.PLAYER;
                break;
            case 4:
                skullType = SkullType.CREEPER;
                break;
            }
            bukkit.setSkullType(skullType);
            BlockFace rotation;
            switch (we.getRot()) {
            // soooo dumb
            case 0:
                rotation = BlockFace.NORTH;
                break;
            case 1:
                rotation = BlockFace.NORTH_NORTH_EAST;
                break;
            case 2:
                rotation = BlockFace.NORTH_EAST;
                break;
            case 3:
                rotation = BlockFace.EAST_NORTH_EAST;
                break;
            case 4:
                rotation = BlockFace.EAST;
                break;
            case 5:
                rotation = BlockFace.EAST_SOUTH_EAST;
                break;
            case 6:
                rotation = BlockFace.SOUTH_EAST;
                break;
            case 7:
                rotation = BlockFace.SOUTH_SOUTH_EAST;
                break;
            case 8:
                rotation = BlockFace.SOUTH;
                break;
            case 9:
                rotation = BlockFace.SOUTH_SOUTH_WEST;
                break;
            case 10:
                rotation = BlockFace.SOUTH_WEST;
                break;
            case 11:
                rotation = BlockFace.WEST_SOUTH_WEST;
                break;
            case 12:
                rotation = BlockFace.WEST;
                break;
            case 13:
                rotation = BlockFace.WEST_NORTH_WEST;
                break;
            case 14:
                rotation = BlockFace.NORTH_WEST;
                break;
            case 15:
                rotation = BlockFace.NORTH_NORTH_WEST;
                break;
            default:
                rotation = BlockFace.NORTH;
                break;
            }
            bukkit.setRotation(rotation);
            if (we.getOwner() != null && !we.getOwner().isEmpty()) bukkit.setOwner(we.getOwner());
            bukkit.update(true);
            return true;
        }

        if (!skipNmsAccess) {
            try {
                return (Boolean) nmsSetMethod.invoke(null, world, pt, block);
            } catch (Throwable t) {
                logger.log(Level.WARNING, "WorldEdit: Failed to do NMS access for direct NBT data copy", t);
                skipNmsAccess = true;
            }
        }

        return false;
    }

    @Override
    public boolean copyFromWorld(Vector pt, BaseBlock block) {
        World world = getWorld();

        if (block instanceof SignBlock) {
            // Signs
            ((SignBlock) block).setText(getSignText(pt));
            return true;
        }

        if (block instanceof FurnaceBlock) {
            // Furnaces
            Block bukkitBlock = world.getBlockAt(pt.getBlockX(), pt.getBlockY(), pt.getBlockZ());
            if (bukkitBlock == null) return false;
            BlockState state = bukkitBlock.getState();
            if (!(state instanceof Furnace)) return false;
            Furnace bukkit = (Furnace) state;
            FurnaceBlock we = (FurnaceBlock) block;
            we.setBurnTime(bukkit.getBurnTime());
            we.setCookTime(bukkit.getCookTime());
            ((ContainerBlock) block).setItems(getContainerBlockContents(pt));
            return true;
        }

        if (block instanceof ContainerBlock) {
            // Chests/dispenser
            ((ContainerBlock) block).setItems(getContainerBlockContents(pt));
            return true;
        }

        if (block instanceof MobSpawnerBlock) {
            // Mob spawners
            Block bukkitBlock = world.getBlockAt(pt.getBlockX(), pt.getBlockY(), pt.getBlockZ());
            if (bukkitBlock == null) return false;
            BlockState state = bukkitBlock.getState();
            if (!(state instanceof CreatureSpawner)) return false;
            CreatureSpawner bukkit = (CreatureSpawner) state;
            MobSpawnerBlock we = (MobSpawnerBlock) block;
            we.setMobType(bukkit.getCreatureTypeName());
            we.setDelay((short) bukkit.getDelay());
            return true;
        }

        if (block instanceof NoteBlock) {
            // Note block
            Block bukkitBlock = world.getBlockAt(pt.getBlockX(), pt.getBlockY(), pt.getBlockZ());
            if (bukkitBlock == null) return false;
            BlockState state = bukkitBlock.getState();
            if (!(state instanceof org.bukkit.block.NoteBlock)) return false;
            org.bukkit.block.NoteBlock bukkit = (org.bukkit.block.NoteBlock) state;
            NoteBlock we = (NoteBlock) block;
            we.setNote(bukkit.getRawNote());
            return true;
        }

        if (block instanceof SkullBlock) {
            // Skull block
            Block bukkitBlock = world.getBlockAt(pt.getBlockX(), pt.getBlockY(), pt.getBlockZ());
            if (bukkitBlock == null) return false;
            BlockState state = bukkitBlock.getState();
            if (!(state instanceof org.bukkit.block.Skull)) return false;
            Skull bukkit = (Skull) state;
            SkullBlock we = (SkullBlock) block;
            byte skullType = 0;
            switch (bukkit.getSkullType()) {
            // this is dumb but whoever wrote the class is stupid
            case SKELETON:
                skullType = 0;
                break;
            case WITHER:
                skullType = 1;
                break;
            case ZOMBIE:
                skullType = 2;
                break;
            case PLAYER:
                skullType = 3;
                break;
            case CREEPER:
                skullType = 4;
                break;
            }
            we.setSkullType(skullType);
            byte rot = 0;
            switch (bukkit.getRotation()) {
            // this is even more dumb, hurray for copy/paste
            case NORTH:
                rot = (byte) 0;
                break;
            case NORTH_NORTH_EAST:
                rot = (byte) 1;
                break;
            case NORTH_EAST:
                rot = (byte) 2;
                break;
            case EAST_NORTH_EAST:
                rot = (byte) 3;
                break;
            case EAST:
                rot = (byte) 4;
                break;
            case EAST_SOUTH_EAST:
                rot = (byte) 5;
                break;
            case SOUTH_EAST:
                rot = (byte) 6;
                break;
            case SOUTH_SOUTH_EAST:
                rot = (byte) 7;
                break;
            case SOUTH:
                rot = (byte) 8;
                break;
            case SOUTH_SOUTH_WEST:
                rot = (byte) 9;
                break;
            case SOUTH_WEST:
                rot = (byte) 10;
                break;
            case WEST_SOUTH_WEST:
                rot = (byte) 11;
                break;
            case WEST:
                rot = (byte) 12;
                break;
            case WEST_NORTH_WEST:
                rot = (byte) 13;
                break;
            case NORTH_WEST:
                rot = (byte) 14;
                break;
            case NORTH_NORTH_WEST:
                rot = (byte) 15;
                break;
            }
            we.setRot(rot);
            we.setOwner(bukkit.hasOwner() ? bukkit.getOwner() : "");
            return true;
        }

        return false;
    }

    /**
     * Gets the single block inventory for a potentially double chest.
     * Handles people who have an old version of Bukkit.
     * This should be replaced with {@link org.bukkit.block.Chest#getBlockInventory()}
     * in a few months (now = March 2012) // note from future dev - lol
     *
     * @param chest The chest to get a single block inventory for
     * @return The chest's inventory
     */
    private Inventory getBlockInventory(Chest chest) {
        try {
            return chest.getBlockInventory();
        } catch (Throwable t) {
            if (chest.getInventory() instanceof DoubleChestInventory) {
                DoubleChestInventory inven = (DoubleChestInventory) chest.getInventory();
                if (inven.getLeftSide().getHolder().equals(chest)) {
                    return inven.getLeftSide();
                } else if (inven.getRightSide().getHolder().equals(chest)) {
                    return inven.getRightSide();
                } else {
                    return inven;
                }
            } else {
                return chest.getInventory();
            }
        }
    }

    @Override
    public boolean clearContainerBlockContents(Vector pt) {
        Block block = getWorld().getBlockAt(pt.getBlockX(), pt.getBlockY(), pt.getBlockZ());
        if (block == null) {
            return false;
        }
        BlockState state = block.getState();
        if (!(state instanceof org.bukkit.inventory.InventoryHolder)) {
            return false;
        }

        org.bukkit.inventory.InventoryHolder chest = (org.bukkit.inventory.InventoryHolder) state;
        Inventory inven = chest.getInventory();
        if (chest instanceof Chest) {
            inven = getBlockInventory((Chest) chest);
        }
        inven.clear();
        return true;
    }

    @Override
    @Deprecated
    public boolean generateTree(EditSession editSession, Vector pt) {
        return generateTree(TreeGenerator.TreeType.TREE, editSession, pt);
    }

    @Override
    @Deprecated
    public boolean generateBigTree(EditSession editSession, Vector pt) {
        return generateTree(TreeGenerator.TreeType.BIG_TREE, editSession, pt);
    }

    @Override
    @Deprecated
    public boolean generateBirchTree(EditSession editSession, Vector pt) {
        return generateTree(TreeGenerator.TreeType.BIRCH, editSession, pt);
    }

    @Override
    @Deprecated
    public boolean generateRedwoodTree(EditSession editSession, Vector pt) {
        return generateTree(TreeGenerator.TreeType.REDWOOD, editSession, pt);
    }

    @Override
    @Deprecated
    public boolean generateTallRedwoodTree(EditSession editSession, Vector pt) {
        return generateTree(TreeGenerator.TreeType.TALL_REDWOOD, editSession, pt);
    }

    /**
     * An EnumMap that stores which WorldEdit TreeTypes apply to which Bukkit TreeTypes
     */
    private static final EnumMap<TreeGenerator.TreeType, TreeType> treeTypeMapping =
            new EnumMap<TreeGenerator.TreeType, TreeType>(TreeGenerator.TreeType.class);

    static {
        for (TreeGenerator.TreeType type : TreeGenerator.TreeType.values()) {
            try {
                TreeType bukkitType = TreeType.valueOf(type.name());
                treeTypeMapping.put(type, bukkitType);
            } catch (IllegalArgumentException e) {
                // Unhandled TreeType
            }
        }
        // Other mappings for WE-specific values
        treeTypeMapping.put(TreeGenerator.TreeType.SHORT_JUNGLE, TreeType.SMALL_JUNGLE);
        treeTypeMapping.put(TreeGenerator.TreeType.RANDOM, TreeType.BROWN_MUSHROOM);
        treeTypeMapping.put(TreeGenerator.TreeType.RANDOM_REDWOOD, TreeType.REDWOOD);
        treeTypeMapping.put(TreeGenerator.TreeType.PINE, TreeType.REDWOOD);
        for (TreeGenerator.TreeType type : TreeGenerator.TreeType.values()) {
            if (treeTypeMapping.get(type) == null) {
                WorldEdit.logger.severe("No TreeType mapping for TreeGenerator.TreeType." + type);
            }
        }
    }

    public static TreeType toBukkitTreeType(TreeGenerator.TreeType type) {
        return treeTypeMapping.get(type);
    }

    @Override
    public boolean generateTree(TreeGenerator.TreeType type, EditSession editSession, Vector pt) {
        World world = getWorld();
        TreeType bukkitType = toBukkitTreeType(type);
        return type != null && world.generateTree(BukkitUtil.toLocation(world, pt), bukkitType,
                new EditSessionBlockChangeDelegate(editSession));
    }

    @Override
    public void dropItem(Vector pt, BaseItemStack item) {
        World world = getWorld();
        ItemStack bukkitItem = new ItemStack(item.getType(), item.getAmount(),
                item.getData());
        world.dropItemNaturally(BukkitUtil.toLocation(world, pt), bukkitItem);
    }

    @Override
    public int killMobs(Vector origin, double radius, int flags) {
        World world = getWorld();

        boolean killPets = (flags & KillFlags.PETS) != 0;
        boolean killNPCs = (flags & KillFlags.NPCS) != 0;
        boolean killAnimals = (flags & KillFlags.ANIMALS) != 0;
        boolean withLightning = (flags & KillFlags.WITH_LIGHTNING) != 0;
        boolean killGolems = (flags & KillFlags.GOLEMS) != 0;
        boolean killAmbient = (flags & KillFlags.AMBIENT) != 0;
        boolean killTagged = (flags & KillFlags.TAGGED) != 0;

        int num = 0;
        double radiusSq = radius * radius;

        Location bukkitOrigin = BukkitUtil.toLocation(world, origin);

        for (LivingEntity ent : world.getLivingEntities()) {
            if (ent instanceof HumanEntity) {
                continue;
            }

            if (!killAnimals && ent instanceof Animals) {
                continue;
            }

            if (!killPets && ent instanceof Tameable && ((Tameable) ent).isTamed()) {
                continue; // tamed pet
            }

            if (!killGolems && ent instanceof Golem) {
                continue;
            }

            if (!killNPCs && ent instanceof Villager) {
                continue;
            }

            if (!killAmbient && ent instanceof Ambient) {
                continue;
            }

            if (!killTagged && isTagged(ent)) {
                continue;
            }

            if (radius < 0 || bukkitOrigin.distanceSquared(ent.getLocation()) <= radiusSq) {
                if (withLightning) {
                    world.strikeLightningEffect(ent.getLocation());
                }
                ent.remove();
                ++num;
            }
        }

        return num;
    }

    private static boolean isTagged(LivingEntity ent) {
        return ent.getCustomName() != null;
    }

    /**
     * Remove entities in an area.
     *
     * @param origin
     * @param radius
     * @return
     */
    @Override
    public int removeEntities(EntityType type, Vector origin, int radius) {
        World world = getWorld();

        int num = 0;
        double radiusSq = Math.pow(radius, 2);

        for (Entity ent : world.getEntities()) {
            if (radius != -1
                    && origin.distanceSq(BukkitUtil.toVector(ent.getLocation())) > radiusSq) {
                continue;
            }

            switch (type) {
            case ALL:
                if (ent instanceof Projectile || ent instanceof Boat || ent instanceof Item
                        || ent instanceof FallingBlock || ent instanceof Minecart || ent instanceof Hanging
                        || ent instanceof TNTPrimed || ent instanceof ExperienceOrb) {
                    ent.remove();
                    num++;
                }
                break;

            case PROJECTILES:
            case ARROWS:
                if (ent instanceof Projectile) {
                    // covers: arrow, egg, enderpearl, fireball, fish, snowball, throwpotion, thrownexpbottle
                    ent.remove();
                    ++num;
                }
                break;

            case BOATS:
                if (ent instanceof Boat) {
                    ent.remove();
                    ++num;
                }
                break;

            case ITEMS:
                if (ent instanceof Item) {
                    ent.remove();
                    ++num;
                }
                break;

            case FALLING_BLOCKS:
                if (ent instanceof FallingBlock) {
                    ent.remove();
                    ++num;
                }
                break;

            case MINECARTS:
                if (ent instanceof Minecart) {
                    ent.remove();
                    ++num;
                }
                break;

            case PAINTINGS:
                if (ent instanceof Painting) {
                    ent.remove();
                    ++num;
                }
                break;

            case ITEM_FRAMES:
                if (ent instanceof ItemFrame) {
                    ent.remove();
                    ++num;
                }
                break;

            case TNT:
                if (ent instanceof TNTPrimed || ent.getType() == tntMinecartType) {
                    ent.remove();
                    ++num;
                }
                break;

            case XP_ORBS:
                if (ent instanceof ExperienceOrb) {
                    ent.remove();
                    ++num;
                }
                break;
            }
        }

        return num;
    }

    /**
     * Set a sign's text.
     *
     * @param pt
     * @param text
     * @return
     */
    private boolean setSignText(Vector pt, String[] text) {
        World world = getWorld();

        Block block = world.getBlockAt(pt.getBlockX(), pt.getBlockY(), pt.getBlockZ());
        if (block == null) return false;
        BlockState state = block.getState();
        if (state == null || !(state instanceof Sign)) return false;
        Sign sign = (Sign) state;
        sign.setLine(0, text[0]);
        sign.setLine(1, text[1]);
        sign.setLine(2, text[2]);
        sign.setLine(3, text[3]);
        sign.update();
        return true;
    }

    /**
     * Get a sign's text.
     *
     * @param pt
     * @return
     */
    private String[] getSignText(Vector pt) {
        World world = getWorld();

        Block block = world.getBlockAt(pt.getBlockX(), pt.getBlockY(), pt.getBlockZ());
        if (block == null) return new String[] { "", "", "", "" };
        BlockState state = block.getState();
        if (state == null || !(state instanceof Sign)) return new String[] { "", "", "", "" };
        Sign sign = (Sign) state;
        String line0 = sign.getLine(0);
        String line1 = sign.getLine(1);
        String line2 = sign.getLine(2);
        String line3 = sign.getLine(3);
        return new String[] {
                line0 != null ? line0 : "",
                line1 != null ? line1 : "",
                line2 != null ? line2 : "",
                line3 != null ? line3 : "",
            };
    }

    /**
     * Get a container block's contents.
     *
     * @param pt
     * @return
     */
    private BaseItemStack[] getContainerBlockContents(Vector pt) {
        Block block = getWorld().getBlockAt(pt.getBlockX(), pt.getBlockY(), pt.getBlockZ());
        if (block == null) {
            return new BaseItemStack[0];
        }
        BlockState state = block.getState();
        if (!(state instanceof org.bukkit.inventory.InventoryHolder)) {
            return new BaseItemStack[0];
        }

        org.bukkit.inventory.InventoryHolder container = (org.bukkit.inventory.InventoryHolder) state;
        Inventory inven = container.getInventory();
        if (container instanceof Chest) {
            inven = getBlockInventory((Chest) container);
        }
        int size = inven.getSize();
        BaseItemStack[] contents = new BaseItemStack[size];

        for (int i = 0; i < size; ++i) {
            ItemStack bukkitStack = inven.getItem(i);
            if (bukkitStack != null && bukkitStack.getTypeId() > 0) {
                contents[i] = new BaseItemStack(
                        bukkitStack.getTypeId(),
                        bukkitStack.getAmount(),
                        bukkitStack.getDurability());
                try {
                    for (Map.Entry<Enchantment, Integer> entry : bukkitStack.getEnchantments().entrySet()) {
                        contents[i].getEnchantments().put(entry.getKey().getId(), entry.getValue());
                    }
                } catch (Throwable ignore) {}
            }
        }

        return contents;
    }

    /**
     * Set a container block's contents.
     *
     * @param pt
     * @param contents
     * @return
     */
    private boolean setContainerBlockContents(Vector pt, BaseItemStack[] contents) {
        Block block = getWorld().getBlockAt(pt.getBlockX(), pt.getBlockY(), pt.getBlockZ());
        if (block == null) {
            return false;
        }
        BlockState state = block.getState();
        if (!(state instanceof org.bukkit.inventory.InventoryHolder)) {
            return false;
        }

        org.bukkit.inventory.InventoryHolder chest = (org.bukkit.inventory.InventoryHolder) state;
        Inventory inven = chest.getInventory();
        if (chest instanceof Chest) {
            inven = getBlockInventory((Chest) chest);
        }
        int size = inven.getSize();

        for (int i = 0; i < size; ++i) {
            if (i >= contents.length) {
                break;
            }

            if (contents[i] != null) {
                ItemStack toAdd = new ItemStack(contents[i].getType(),
                        contents[i].getAmount(),
                        contents[i].getData());
                try {
                    for (Map.Entry<Integer, Integer> entry : contents[i].getEnchantments().entrySet()) {
                        toAdd.addEnchantment(Enchantment.getById(entry.getKey()), entry.getValue());
                    }
                } catch (Throwable ignore) {}
                inven.setItem(i, toAdd);
            } else {
                inven.setItem(i, null);
            }
        }

        return true;
    }

    /**
     * Returns whether a block has a valid ID.
     *
     * @param type
     * @return
     */
    @Override
    public boolean isValidBlockType(int type) {
        if (!skipNmsValidBlockCheck) {
            try {
                return (Boolean) nmsValidBlockMethod.invoke(null, type);
            } catch (Throwable e) {
                skipNmsValidBlockCheck = true;
            }
        }
        return Material.getMaterial(type) != null && Material.getMaterial(type).isBlock();
    }

    @Override
    public void checkLoadedChunk(Vector pt) {
        World world = getWorld();

        if (!world.isChunkLoaded(pt.getBlockX() >> 4, pt.getBlockZ() >> 4)) {
            world.loadChunk(pt.getBlockX() >> 4, pt.getBlockZ() >> 4);
        }
    }

    @Override
    public boolean equals(Object other) {
        if (other == null) {
            return false;
        } else if ((other instanceof BukkitWorld)) {
            return ((BukkitWorld) other).getWorld().equals(getWorld());
        } else if (other instanceof com.sk89q.worldedit.world.World) {
            return ((com.sk89q.worldedit.world.World) other).getName().equals(getName());
        } else {
            return false;
        }
    }

    @Override
    public int hashCode() {
        return getWorld().hashCode();
    }

    @Override
    public int getMaxY() {
        return getWorld().getMaxHeight() - 1;
    }

    @Override
    public void fixAfterFastMode(Iterable<BlockVector2D> chunks) {
        World world = getWorld();
        for (BlockVector2D chunkPos : chunks) {
            world.refreshChunk(chunkPos.getBlockX(), chunkPos.getBlockZ());
        }
    }

    private static final Map<Integer, Effect> effects = new HashMap<Integer, Effect>();
    static {
        for (Effect effect : Effect.values()) {
            effects.put(effect.getId(), effect);
        }
    }

    @Override
    public boolean playEffect(Vector position, int type, int data) {
        World world = getWorld();

        final Effect effect = effects.get(type);
        if (effect == null) {
            return false;
        }

        world.playEffect(BukkitUtil.toLocation(world, position), effect, data);

        return true;
    }

    @Override
    public void simulateBlockMine(Vector pt) {
        getWorld().getBlockAt(pt.getBlockX(), pt.getBlockY(), pt.getBlockZ()).breakNaturally();
    }

    @Override
    public LocalEntity[] getEntities(Region region) {
        World world = getWorld();

        List<BukkitEntity> entities = new ArrayList<BukkitEntity>();
        for (Vector2D pt : region.getChunks()) {
            if (!world.isChunkLoaded(pt.getBlockX(), pt.getBlockZ())) {
                continue;
            }

            final Entity[] ents = world.getChunkAt(pt.getBlockX(), pt.getBlockZ()).getEntities();
            for (Entity ent : ents) {
                if (region.contains(BukkitUtil.toVector(ent.getLocation()))) {
                    entities.add(BukkitUtil.toLocalEntity(ent));
                }
            }
        }
        return entities.toArray(new BukkitEntity[entities.size()]);
    }

    @Override
    public int killEntities(LocalEntity... entities) {
        World world = getWorld();

        int amount = 0;
        Set<UUID> toKill = new HashSet<UUID>();
        for (LocalEntity entity : entities) {
            toKill.add(((BukkitEntity) entity).getEntityId());
        }
        for (Entity entity : world.getEntities()) {
            if (toKill.contains(entity.getUniqueId())) {
                entity.remove();
                ++amount;
            }
        }
        return amount;
    }

    @Override
    public BaseBlock getBlock(Vector pt) {
        int type = getBlockType(pt);
        int data = getBlockData(pt);

        switch (type) {
        case BlockID.WALL_SIGN:
        case BlockID.SIGN_POST:
        //case BlockID.CHEST: // Prevent data loss for now
        //case BlockID.FURNACE:
        //case BlockID.BURNING_FURNACE:
        //case BlockID.DISPENSER:
        //case BlockID.MOB_SPAWNER:
        case BlockID.NOTE_BLOCK:
        case BlockID.HEAD:
            return super.getBlock(pt);
        default:
            if (!skipNmsAccess) {
                try {
                    NmsBlock block = null;
                    block = (NmsBlock) nmsGetMethod.invoke(null, getWorld(), pt, type, data);
                    if (block != null) {
                        return block;
                    }
                } catch (Throwable t) {
                    logger.log(Level.WARNING,
                            "WorldEdit: Failed to do NMS access for direct NBT data copy", t);
                    skipNmsAccess = true;
                }
            }
        }

        return super.getBlock(pt);
    }

    @SuppressWarnings("deprecation")
    @Override
    public BaseBlock getLazyBlock(Vector position) {
        World world = getWorld();
        Block bukkitBlock = world.getBlockAt(position.getBlockX(), position.getBlockY(), position.getBlockZ());
        return new LazyBlock(bukkitBlock.getTypeId(), bukkitBlock.getData(), this, position);
    }

    @Override
    public boolean setBlock(Vector pt, BaseBlock block, boolean notifyAdjacent) throws WorldEditException {
        if (!skipNmsSafeSet) {
            try {
                return (Boolean) nmsSetSafeMethod.invoke(null, this, pt, block, notifyAdjacent);
            } catch (Throwable t) {
                logger.log(Level.WARNING, "WorldEdit: Failed to do NMS safe block set", t);
                skipNmsSafeSet = true;
            }
        }

        return super.setBlock(pt, block, notifyAdjacent);
    }

<<<<<<< HEAD
    @Override
    public Resolver<BaseBlock> getBlockMapping() {
        return new NullResolver<BaseBlock>();
    }

    @Override
    public Resolver<BaseEntity> getEntityMapping() {
        return new NullResolver<BaseEntity>();
    }

    @Nullable
    @Override
    public <T> T getMetaData(BaseBlock block, Class<T> metaDataClass) {
        return null;
    }

    @Nullable
    @Override
    public <T> T getMetaData(com.sk89q.worldedit.entity.Entity entity, Class<T> metaDataClass) {
        if (entity instanceof com.sk89q.worldedit.bukkit.BukkitEntity) {
            return ((com.sk89q.worldedit.bukkit.BukkitEntity) entity).getMetaData(metaDataClass);
        }

        return null;
    }

    @Nullable
    @Override
    public <T> T getMetaData(BaseEntity entity, Class<T> metaDataClass) {
        return null;
    }

=======
    /**
     * @deprecated Use {@link #setBlock(Vector, BaseBlock, boolean)}
     */
    @Deprecated
    public boolean setBlock(Vector pt, com.sk89q.worldedit.foundation.Block block, boolean notifyAdjacent) throws WorldEditException {
        return setBlock(pt, (BaseBlock) block, notifyAdjacent);
    }
    
>>>>>>> d74237b1
}<|MERGE_RESOLUTION|>--- conflicted
+++ resolved
@@ -1280,7 +1280,6 @@
         return super.setBlock(pt, block, notifyAdjacent);
     }
 
-<<<<<<< HEAD
     @Override
     public Resolver<BaseBlock> getBlockMapping() {
         return new NullResolver<BaseBlock>();
@@ -1313,7 +1312,6 @@
         return null;
     }
 
-=======
     /**
      * @deprecated Use {@link #setBlock(Vector, BaseBlock, boolean)}
      */
@@ -1321,6 +1319,5 @@
     public boolean setBlock(Vector pt, com.sk89q.worldedit.foundation.Block block, boolean notifyAdjacent) throws WorldEditException {
         return setBlock(pt, (BaseBlock) block, notifyAdjacent);
     }
-    
->>>>>>> d74237b1
+
 }