--- conflicted
+++ resolved
@@ -1,219 +1,213 @@
-/*
- * WorldEdit, a Minecraft world manipulation toolkit
- * Copyright (C) sk89q <http://www.sk89q.com>
- * Copyright (C) WorldEdit team and contributors
- *
- * This program is free software: you can redistribute it and/or modify it
- * under the terms of the GNU Lesser General Public License as published by the
- * Free Software Foundation, either version 3 of the License, or
- * (at your option) any later version.
- *
- * This program is distributed in the hope that it will be useful, but WITHOUT
- * ANY WARRANTY; without even the implied warranty of MERCHANTABILITY or
- * FITNESS FOR A PARTICULAR PURPOSE. See the GNU Lesser General Public License
- * for more details.
- *
- * You should have received a copy of the GNU Lesser General Public License
- * along with this program. If not, see <http://www.gnu.org/licenses/>.
- */
-
-package com.sk89q.worldedit.util;
-
-import com.sk89q.worldedit.*;
-import com.sk89q.worldedit.blocks.BlockID;
-import com.sk89q.worldedit.blocks.BlockType;
-import com.sk89q.worldedit.entity.Player;
-import com.sk89q.worldedit.internal.LocalWorldAdapter;
-
-/**
- * This class uses an inefficient method to figure out what block a player
- * is looking towards.
- * 
- * Originally written by toi. It was ported to WorldEdit and trimmed down by
- * sk89q. Thanks to Raphfrk for optimization of toi's original class.
- * 
- * @author toi
- */
-public class TargetBlock {
-    private LocalWorld world;
-    private int maxDistance;
-    private double checkDistance, curDistance;
-    private Vector targetPos = new Vector();
-    private Vector targetPosDouble = new Vector();
-    private Vector prevPos = new Vector();
-    private Vector offset = new Vector();
-
-    /**
-     * Constructor requiring a player, uses default values
-     * 
-     * @param player player to work with
-     */
-    public TargetBlock(LocalPlayer player) {
-        this.world = LocalWorldAdapter.adapt(player.getWorld());
-        this.setValues(player.getPosition(), player.getYaw(), player.getPitch(),
-                300, 1.65, 0.2);
-    }
-
-    /**
-     * Constructor requiring a player, max distance and a checking distance
-     *
-     * @param player LocalPlayer to work with
-     * @param maxDistance how far it checks for blocks
-     * @param checkDistance how often to check for blocks, the smaller the more precise
-     */
-    public TargetBlock(LocalPlayer player, int maxDistance, double checkDistance) {
-        this((Player) player, maxDistance, checkDistance);
-    }
-
-    /**
-     * Constructor requiring a player, max distance and a checking distance
-     *
-     * @param player LocalPlayer to work with
-     * @param maxDistance how far it checks for blocks
-     * @param checkDistance how often to check for blocks, the smaller the more precise
-     */
-<<<<<<< HEAD
-    public TargetBlock(Player player, int maxDistance, double checkDistance) {
-        this.world = LocalWorldAdapter.wrap(player.getWorld());
-=======
-    public TargetBlock(Entity player, int maxDistance, double checkDistance) {
-        this.world = LocalWorldAdapter.adapt(player.getWorld());
->>>>>>> bc73d12f
-        this.setValues(player.getPosition(), player.getYaw(), player.getPitch(),
-                maxDistance, 1.65, checkDistance);
-    }
-
-    /**
-     * Set the values, all constructors uses this function
-     * 
-     * @param loc location of the view
-     * @param xRotation
-     * @param yRotation
-     * @param maxDistance how far it checks for blocks
-     * @param viewHeight where the view is positioned in y-axis
-     * @param checkDistance how often to check for blocks, the smaller the more precise
-     */
-    private void setValues(Vector loc, double xRotation, double yRotation,
-            int maxDistance, double viewHeight, double checkDistance) {
-        this.maxDistance = maxDistance;
-        this.checkDistance = checkDistance;
-        this.curDistance = 0;
-        xRotation = (xRotation + 90) % 360;
-        yRotation = yRotation * -1;
-
-        double h = (checkDistance * Math.cos(Math.toRadians(yRotation)));
-
-        offset = new Vector((h * Math.cos(Math.toRadians(xRotation))),
-                            (checkDistance * Math.sin(Math.toRadians(yRotation))),
-                            (h * Math.sin(Math.toRadians(xRotation))));
-
-        targetPosDouble = loc.add(0, viewHeight, 0);
-        targetPos = targetPosDouble.toBlockPoint();
-        prevPos = targetPos;
-    }
-
-    /**
-     * Returns any block at the sight. Returns null if out of range or if no
-     * viable target was found. Will try to return the last valid air block it finds.
-     * 
-     * @return Block
-     */
-    public BlockWorldVector getAnyTargetBlock() {
-        boolean searchForLastBlock = true;
-        BlockWorldVector lastBlock = null;
-        while (getNextBlock() != null) {
-            if (world.getBlockType(getCurrentBlock()) == BlockID.AIR) {
-                if (searchForLastBlock) {
-                    lastBlock = getCurrentBlock();
-                    if (lastBlock.getBlockY() <= 0 || lastBlock.getBlockY() >= world.getMaxY()) {
-                        searchForLastBlock = false;
-                    }
-                }
-            } else {
-                break;
-            }
-        }
-        BlockWorldVector currentBlock = getCurrentBlock();
-        return (currentBlock != null ? currentBlock : lastBlock);
-    }
-
-    /**
-     * Returns the block at the sight. Returns null if out of range or if no
-     * viable target was found
-     * 
-     * @return Block
-     */
-    public BlockWorldVector getTargetBlock() {
-        while (getNextBlock() != null && world.getBlockType(getCurrentBlock()) == 0) ;
-        return getCurrentBlock();
-    }
-
-    /**
-     * Returns the block at the sight. Returns null if out of range or if no
-     * viable target was found
-     * 
-     * @return Block
-     */
-    public BlockWorldVector getSolidTargetBlock() {
-        while (getNextBlock() != null && BlockType.canPassThrough(world.getBlock(getCurrentBlock()))) ;
-        return getCurrentBlock();
-    }
-
-    /**
-     * Get next block
-     * 
-     * @return next block position
-     */
-    public BlockWorldVector getNextBlock() {
-        prevPos = targetPos;
-        do {
-            curDistance += checkDistance;
-
-            targetPosDouble = offset.add(targetPosDouble.getX(),
-                                         targetPosDouble.getY(),
-                                         targetPosDouble.getZ());
-            targetPos = targetPosDouble.toBlockPoint();
-        } while (curDistance <= maxDistance
-                && targetPos.getBlockX() == prevPos.getBlockX()
-                && targetPos.getBlockY() == prevPos.getBlockY()
-                && targetPos.getBlockZ() == prevPos.getBlockZ());
-
-        if (curDistance > maxDistance) {
-            return null;
-        }
-
-        return new BlockWorldVector(world, targetPos);
-    }
-
-    /**
-     * Returns the current block along the line of vision
-     * 
-     * @return block position
-     */
-    public BlockWorldVector getCurrentBlock() {
-        if (curDistance > maxDistance) {
-            return null;
-        } else {
-            return new BlockWorldVector(world, targetPos);
-        }
-    }
-
-    /**
-     * Returns the previous block in the aimed path
-     * 
-     * @return block position
-     */
-    public BlockWorldVector getPreviousBlock() {
-        return new BlockWorldVector(world, prevPos);
-    }
-
-    public WorldVectorFace getAnyTargetBlockFace() {
-        getAnyTargetBlock();
-        return WorldVectorFace.getWorldVectorFace(world, getCurrentBlock(), getPreviousBlock());
-    }
-
-    public WorldVectorFace getTargetBlockFace() {
-        getAnyTargetBlock();
-        return WorldVectorFace.getWorldVectorFace(world, getCurrentBlock(), getPreviousBlock());
-    }
-}
+/*
+ * WorldEdit, a Minecraft world manipulation toolkit
+ * Copyright (C) sk89q <http://www.sk89q.com>
+ * Copyright (C) WorldEdit team and contributors
+ *
+ * This program is free software: you can redistribute it and/or modify it
+ * under the terms of the GNU Lesser General Public License as published by the
+ * Free Software Foundation, either version 3 of the License, or
+ * (at your option) any later version.
+ *
+ * This program is distributed in the hope that it will be useful, but WITHOUT
+ * ANY WARRANTY; without even the implied warranty of MERCHANTABILITY or
+ * FITNESS FOR A PARTICULAR PURPOSE. See the GNU Lesser General Public License
+ * for more details.
+ *
+ * You should have received a copy of the GNU Lesser General Public License
+ * along with this program. If not, see <http://www.gnu.org/licenses/>.
+ */
+
+package com.sk89q.worldedit.util;
+
+import com.sk89q.worldedit.*;
+import com.sk89q.worldedit.blocks.BlockID;
+import com.sk89q.worldedit.blocks.BlockType;
+import com.sk89q.worldedit.entity.Player;
+import com.sk89q.worldedit.internal.LocalWorldAdapter;
+
+/**
+ * This class uses an inefficient method to figure out what block a player
+ * is looking towards.
+ * 
+ * Originally written by toi. It was ported to WorldEdit and trimmed down by
+ * sk89q. Thanks to Raphfrk for optimization of toi's original class.
+ * 
+ * @author toi
+ */
+public class TargetBlock {
+    private LocalWorld world;
+    private int maxDistance;
+    private double checkDistance, curDistance;
+    private Vector targetPos = new Vector();
+    private Vector targetPosDouble = new Vector();
+    private Vector prevPos = new Vector();
+    private Vector offset = new Vector();
+
+    /**
+     * Constructor requiring a player, uses default values
+     * 
+     * @param player player to work with
+     */
+    public TargetBlock(LocalPlayer player) {
+        this.world = LocalWorldAdapter.adapt(player.getWorld());
+        this.setValues(player.getPosition(), player.getYaw(), player.getPitch(),
+                300, 1.65, 0.2);
+    }
+
+    /**
+     * Constructor requiring a player, max distance and a checking distance
+     *
+     * @param player LocalPlayer to work with
+     * @param maxDistance how far it checks for blocks
+     * @param checkDistance how often to check for blocks, the smaller the more precise
+     */
+    public TargetBlock(LocalPlayer player, int maxDistance, double checkDistance) {
+        this((Player) player, maxDistance, checkDistance);
+    }
+
+    /**
+     * Constructor requiring a player, max distance and a checking distance
+     *
+     * @param player LocalPlayer to work with
+     * @param maxDistance how far it checks for blocks
+     * @param checkDistance how often to check for blocks, the smaller the more precise
+     */
+    public TargetBlock(Player player, int maxDistance, double checkDistance) {
+        this.world = LocalWorldAdapter.adapt(player.getWorld());
+        this.setValues(player.getPosition(), player.getYaw(), player.getPitch(), maxDistance, 1.65, checkDistance);
+    }
+
+    /**
+     * Set the values, all constructors uses this function
+     * 
+     * @param loc location of the view
+     * @param xRotation
+     * @param yRotation
+     * @param maxDistance how far it checks for blocks
+     * @param viewHeight where the view is positioned in y-axis
+     * @param checkDistance how often to check for blocks, the smaller the more precise
+     */
+    private void setValues(Vector loc, double xRotation, double yRotation,
+            int maxDistance, double viewHeight, double checkDistance) {
+        this.maxDistance = maxDistance;
+        this.checkDistance = checkDistance;
+        this.curDistance = 0;
+        xRotation = (xRotation + 90) % 360;
+        yRotation = yRotation * -1;
+
+        double h = (checkDistance * Math.cos(Math.toRadians(yRotation)));
+
+        offset = new Vector((h * Math.cos(Math.toRadians(xRotation))),
+                            (checkDistance * Math.sin(Math.toRadians(yRotation))),
+                            (h * Math.sin(Math.toRadians(xRotation))));
+
+        targetPosDouble = loc.add(0, viewHeight, 0);
+        targetPos = targetPosDouble.toBlockPoint();
+        prevPos = targetPos;
+    }
+
+    /**
+     * Returns any block at the sight. Returns null if out of range or if no
+     * viable target was found. Will try to return the last valid air block it finds.
+     * 
+     * @return Block
+     */
+    public BlockWorldVector getAnyTargetBlock() {
+        boolean searchForLastBlock = true;
+        BlockWorldVector lastBlock = null;
+        while (getNextBlock() != null) {
+            if (world.getBlockType(getCurrentBlock()) == BlockID.AIR) {
+                if (searchForLastBlock) {
+                    lastBlock = getCurrentBlock();
+                    if (lastBlock.getBlockY() <= 0 || lastBlock.getBlockY() >= world.getMaxY()) {
+                        searchForLastBlock = false;
+                    }
+                }
+            } else {
+                break;
+            }
+        }
+        BlockWorldVector currentBlock = getCurrentBlock();
+        return (currentBlock != null ? currentBlock : lastBlock);
+    }
+
+    /**
+     * Returns the block at the sight. Returns null if out of range or if no
+     * viable target was found
+     * 
+     * @return Block
+     */
+    public BlockWorldVector getTargetBlock() {
+        while (getNextBlock() != null && world.getBlockType(getCurrentBlock()) == 0) ;
+        return getCurrentBlock();
+    }
+
+    /**
+     * Returns the block at the sight. Returns null if out of range or if no
+     * viable target was found
+     * 
+     * @return Block
+     */
+    public BlockWorldVector getSolidTargetBlock() {
+        while (getNextBlock() != null && BlockType.canPassThrough(world.getBlock(getCurrentBlock()))) ;
+        return getCurrentBlock();
+    }
+
+    /**
+     * Get next block
+     * 
+     * @return next block position
+     */
+    public BlockWorldVector getNextBlock() {
+        prevPos = targetPos;
+        do {
+            curDistance += checkDistance;
+
+            targetPosDouble = offset.add(targetPosDouble.getX(),
+                                         targetPosDouble.getY(),
+                                         targetPosDouble.getZ());
+            targetPos = targetPosDouble.toBlockPoint();
+        } while (curDistance <= maxDistance
+                && targetPos.getBlockX() == prevPos.getBlockX()
+                && targetPos.getBlockY() == prevPos.getBlockY()
+                && targetPos.getBlockZ() == prevPos.getBlockZ());
+
+        if (curDistance > maxDistance) {
+            return null;
+        }
+
+        return new BlockWorldVector(world, targetPos);
+    }
+
+    /**
+     * Returns the current block along the line of vision
+     * 
+     * @return block position
+     */
+    public BlockWorldVector getCurrentBlock() {
+        if (curDistance > maxDistance) {
+            return null;
+        } else {
+            return new BlockWorldVector(world, targetPos);
+        }
+    }
+
+    /**
+     * Returns the previous block in the aimed path
+     * 
+     * @return block position
+     */
+    public BlockWorldVector getPreviousBlock() {
+        return new BlockWorldVector(world, prevPos);
+    }
+
+    public WorldVectorFace getAnyTargetBlockFace() {
+        getAnyTargetBlock();
+        return WorldVectorFace.getWorldVectorFace(world, getCurrentBlock(), getPreviousBlock());
+    }
+
+    public WorldVectorFace getTargetBlockFace() {
+        getAnyTargetBlock();
+        return WorldVectorFace.getWorldVectorFace(world, getCurrentBlock(), getPreviousBlock());
+    }
+}