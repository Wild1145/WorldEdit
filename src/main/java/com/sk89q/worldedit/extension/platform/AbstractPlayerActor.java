/*
 * WorldEdit, a Minecraft world manipulation toolkit
 * Copyright (C) sk89q <http://www.sk89q.com>
 * Copyright (C) WorldEdit team and contributors
 *
 * This program is free software: you can redistribute it and/or modify it
 * under the terms of the GNU Lesser General Public License as published by the
 * Free Software Foundation, either version 3 of the License, or
 * (at your option) any later version.
 *
 * This program is distributed in the hope that it will be useful, but WITHOUT
 * ANY WARRANTY; without even the implied warranty of MERCHANTABILITY or
 * FITNESS FOR A PARTICULAR PURPOSE. See the GNU Lesser General Public License
 * for more details.
 *
 * You should have received a copy of the GNU Lesser General Public License
 * along with this program. If not, see <http://www.gnu.org/licenses/>.
 */

package com.sk89q.worldedit.extension.platform;

import com.sk89q.worldedit.BlockWorldVector;
import com.sk89q.worldedit.LocalPlayer;
import com.sk89q.worldedit.NotABlockException;
import com.sk89q.worldedit.PlayerDirection;
import com.sk89q.worldedit.Vector;
import com.sk89q.worldedit.WorldEditException;
import com.sk89q.worldedit.WorldEditPermissionException;
import com.sk89q.worldedit.WorldVector;
import com.sk89q.worldedit.WorldVectorFace;
import com.sk89q.worldedit.blocks.BaseBlock;
import com.sk89q.worldedit.blocks.BlockID;
import com.sk89q.worldedit.blocks.BlockType;
import com.sk89q.worldedit.blocks.ItemID;
import com.sk89q.worldedit.entity.Player;
import com.sk89q.worldedit.extent.Extent;
import com.sk89q.worldedit.internal.cui.CUIEvent;
import com.sk89q.worldedit.util.TargetBlock;
import com.sk89q.worldedit.world.World;

import java.io.File;
<<<<<<< HEAD
import java.util.Locale;
=======
>>>>>>> b752604c

/**
 * An abstract implementation of both a {@link Actor} and a {@link Player}
 * that is intended for implementations of WorldEdit to use to wrap
 * players that make use of WorldEdit.
 */
public abstract class AbstractPlayerActor implements Actor, Player, Cloneable {

    @Override
    public final Extent getExtent() {
        return getWorld();
    }

    @Override
    public Locale getLocale() {
        return Locale.getDefault();
    }

    /**
     * Returns direction according to rotation. May return null.
     *
     * @param rot yaw
     * @return the direction
     */
    private static PlayerDirection getDirection(double rot) {
        if (0 <= rot && rot < 22.5) {
            return PlayerDirection.SOUTH;
        } else if (22.5 <= rot && rot < 67.5) {
            return PlayerDirection.SOUTH_WEST;
        } else if (67.5 <= rot && rot < 112.5) {
            return PlayerDirection.WEST;
        } else if (112.5 <= rot && rot < 157.5) {
            return PlayerDirection.NORTH_WEST;
        } else if (157.5 <= rot && rot < 202.5) {
            return PlayerDirection.NORTH;
        } else if (202.5 <= rot && rot < 247.5) {
            return PlayerDirection.NORTH_EAST;
        } else if (247.5 <= rot && rot < 292.5) {
            return PlayerDirection.EAST;
        } else if (292.5 <= rot && rot < 337.5) {
            return PlayerDirection.SOUTH_EAST;
        } else if (337.5 <= rot && rot < 360.0) {
            return PlayerDirection.SOUTH;
        } else {
            return null;
        }
    }

    @Override
    public boolean isHoldingPickAxe() {
        int item = getItemInHand();
        return item == ItemID.IRON_PICK
                || item == ItemID.WOOD_PICKAXE
                || item == ItemID.STONE_PICKAXE
                || item == ItemID.DIAMOND_PICKAXE
                || item == ItemID.GOLD_PICKAXE;
    }

    @Override
    public void findFreePosition(WorldVector searchPos) {
        World world = searchPos.getWorld();
        int x = searchPos.getBlockX();
        int y = Math.max(0, searchPos.getBlockY());
        int origY = y;
        int z = searchPos.getBlockZ();

        byte free = 0;

        while (y <= world.getMaxY() + 2) {
            if (BlockType.canPassThrough(world.getBlock(new Vector(x, y, z)))) {
                ++free;
            } else {
                free = 0;
            }

            if (free == 2) {
                if (y - 1 != origY) {
                    final Vector pos = new Vector(x, y - 2, z);
                    final int id = world.getBlockType(pos);
                    final int data = world.getBlockData(pos);
                    setPosition(new Vector(x + 0.5, y - 2 + BlockType.centralTopLimit(id, data), z + 0.5));
                }

                return;
            }

            ++y;
        }
    }

    @Override
    public void setOnGround(WorldVector searchPos) {
        World world = searchPos.getWorld();
        int x = searchPos.getBlockX();
        int y = Math.max(0, searchPos.getBlockY());
        int z = searchPos.getBlockZ();

        while (y >= 0) {
            final Vector pos = new Vector(x, y, z);
            final int id = world.getBlockType(pos);
            final int data = world.getBlockData(pos);
            if (!BlockType.canPassThrough(id, data)) {
                setPosition(new Vector(x + 0.5, y + BlockType.centralTopLimit(id, data), z + 0.5));
                return;
            }

            --y;
        }
    }

    @Override
    public void findFreePosition() {
        findFreePosition(getBlockIn());
    }

    @Override
    public boolean ascendLevel() {
        final WorldVector pos = getBlockIn();
        final int x = pos.getBlockX();
        int y = Math.max(0, pos.getBlockY());
        final int z = pos.getBlockZ();
        final World world = pos.getWorld();

        byte free = 0;
        byte spots = 0;

        while (y <= world.getMaxY() + 2) {
            if (BlockType.canPassThrough(world.getBlock(new Vector(x, y, z)))) {
                ++free;
            } else {
                free = 0;
            }

            if (free == 2) {
                ++spots;
                if (spots == 2) {
                    final Vector platform = new Vector(x, y - 2, z);
                    final BaseBlock block = world.getBlock(platform);
                    final int type = block.getId();

                    // Don't get put in lava!
                    if (type == BlockID.LAVA || type == BlockID.STATIONARY_LAVA) {
                        return false;
                    }

                    setPosition(platform.add(0.5, BlockType.centralTopLimit(block), 0.5));
                    return true;
                }
            }

            ++y;
        }

        return false;
    }

    @Override
    public boolean descendLevel() {
        final WorldVector pos = getBlockIn();
        final int x = pos.getBlockX();
        int y = Math.max(0, pos.getBlockY() - 1);
        final int z = pos.getBlockZ();
        final World world = pos.getWorld();

        byte free = 0;

        while (y >= 1) {
            if (BlockType.canPassThrough(world.getBlock(new Vector(x, y, z)))) {
                ++free;
            } else {
                free = 0;
            }

            if (free == 2) {
                // So we've found a spot, but we have to drop the player
                // lightly and also check to see if there's something to
                // stand upon
                while (y >= 0) {
                    final Vector platform = new Vector(x, y, z);
                    final BaseBlock block = world.getBlock(platform);
                    final int type = block.getId();

                    // Don't want to end up in lava
                    if (type != BlockID.AIR && type != BlockID.LAVA && type != BlockID.STATIONARY_LAVA) {
                        // Found a block!
                        setPosition(platform.add(0.5, BlockType.centralTopLimit(block), 0.5));
                        return true;
                    }

                    --y;
                }

                return false;
            }

            --y;
        }

        return false;
    }

    @Override
    public boolean ascendToCeiling(int clearance) {
        return ascendToCeiling(clearance, true);
    }

    @Override
    public boolean ascendToCeiling(int clearance, boolean alwaysGlass) {
        Vector pos = getBlockIn();
        int x = pos.getBlockX();
        int initialY = Math.max(0, pos.getBlockY());
        int y = Math.max(0, pos.getBlockY() + 2);
        int z = pos.getBlockZ();
        World world = getPosition().getWorld();

        // No free space above
        if (world.getBlockType(new Vector(x, y, z)) != 0) {
            return false;
        }

        while (y <= world.getMaxY()) {
            // Found a ceiling!
            if (!BlockType.canPassThrough(world.getBlock(new Vector(x, y, z)))) {
                int platformY = Math.max(initialY, y - 3 - clearance);
                floatAt(x, platformY + 1, z, alwaysGlass);
                return true;
            }

            ++y;
        }

        return false;
    }

    @Override
    public boolean ascendUpwards(int distance) {
        return ascendUpwards(distance, true);
    }

    @Override
    public boolean ascendUpwards(int distance, boolean alwaysGlass) {
        final Vector pos = getBlockIn();
        final int x = pos.getBlockX();
        final int initialY = Math.max(0, pos.getBlockY());
        int y = Math.max(0, pos.getBlockY() + 1);
        final int z = pos.getBlockZ();
        final int maxY = Math.min(getWorld().getMaxY() + 1, initialY + distance);
        final World world = getPosition().getWorld();

        while (y <= world.getMaxY() + 2) {
            if (!BlockType.canPassThrough(world.getBlock(new Vector(x, y, z)))) {
                break; // Hit something
            } else if (y > maxY + 1) {
                break;
            } else if (y == maxY + 1) {
                floatAt(x, y - 1, z, alwaysGlass);
                return true;
            }

            ++y;
        }

        return false;
    }

    @Override
    public void floatAt(int x, int y, int z, boolean alwaysGlass) {
        getPosition().getWorld().setBlockType(new Vector(x, y - 1, z), BlockID.GLASS);
        setPosition(new Vector(x + 0.5, y, z + 0.5));
    }

    @Override
    public WorldVector getBlockIn() {
        WorldVector pos = getPosition();
        return WorldVector.toBlockPoint(pos.getWorld(), pos.getX(),
                pos.getY(), pos.getZ());
    }

    @Override
    public WorldVector getBlockOn() {
        WorldVector pos = getPosition();
        return WorldVector.toBlockPoint(pos.getWorld(), pos.getX(),
                pos.getY() - 1, pos.getZ());
    }

    @Override
    public WorldVector getBlockTrace(int range, boolean useLastBlock) {
        TargetBlock tb = new TargetBlock(this, range, 0.2);
        return (useLastBlock ? tb.getAnyTargetBlock() : tb.getTargetBlock());
    }

    @Override
    public WorldVectorFace getBlockTraceFace(int range, boolean useLastBlock) {
        TargetBlock tb = new TargetBlock(this, range, 0.2);
        return (useLastBlock ? tb.getAnyTargetBlockFace() : tb.getTargetBlockFace());
    }

    @Override
    public WorldVector getBlockTrace(int range) {
        return getBlockTrace(range, false);
    }

    @Override
    public WorldVector getSolidBlockTrace(int range) {
        TargetBlock tb = new TargetBlock(this, range, 0.2);
        return tb.getSolidTargetBlock();
    }

    @Override
    public PlayerDirection getCardinalDirection() {
        return getCardinalDirection(0);
    }

    @Override
    public PlayerDirection getCardinalDirection(int yawOffset) {
        if (getPitch() > 67.5) {
            return PlayerDirection.DOWN;
        }
        if (getPitch() < -67.5) {
            return PlayerDirection.UP;
        }

        // From hey0's code
        double rot = (getYaw() + yawOffset) % 360; //let's use real yaw now
        if (rot < 0) {
            rot += 360.0;
        }
        return getDirection(rot);
    }

    @Override
    public BaseBlock getBlockInHand() throws WorldEditException {
        final int typeId = getItemInHand();
        if (!getWorld().isValidBlockType(typeId)) {
            throw new NotABlockException(typeId);
        }
        return new BaseBlock(typeId);
    }

    /**
     * Get the player's view yaw.
     *
     * @return yaw
     */

    @Override
    public boolean passThroughForwardWall(int range) {
        int searchDist = 0;
        TargetBlock hitBlox = new TargetBlock(this, range, 0.2);
        World world = getPosition().getWorld();
        BlockWorldVector block;
        boolean firstBlock = true;
        int freeToFind = 2;
        boolean inFree = false;

        while ((block = hitBlox.getNextBlock()) != null) {
            boolean free = BlockType.canPassThrough(world.getBlock(block));

            if (firstBlock) {
                firstBlock = false;

                if (!free) {
                    --freeToFind;
                    continue;
                }
            }

            ++searchDist;
            if (searchDist > 20) {
                return false;
            }

            if (inFree != free) {
                if (free) {
                    --freeToFind;
                }
            }

            if (freeToFind == 0) {
                setOnGround(block);
                return true;
            }

            inFree = free;
        }

        return false;
    }

    @Override
    public void setPosition(Vector pos) {
        setPosition(pos, (float) getPitch(), (float) getYaw());
    }

    @Override
    public File openFileOpenDialog(String[] extensions) {
        printError("File dialogs are not supported in your environment.");
        return null;
    }

    @Override
    public File openFileSaveDialog(String[] extensions) {
        printError("File dialogs are not supported in your environment.");
        return null;
    }

    @Override
    public boolean canDestroyBedrock() {
        return hasPermission("worldedit.override.bedrock");
    }

    @Override
    public void dispatchCUIEvent(CUIEvent event) {
    }

    @Override
    public boolean equals(Object other) {
        if (!(other instanceof LocalPlayer)) {
            return false;
        }
        LocalPlayer other2 = (LocalPlayer) other;
        return other2.getName().equals(getName());
    }

    @Override
    public int hashCode() {
        return getName().hashCode();
    }

    @Override
    public void checkPermission(String permission) throws WorldEditPermissionException {
        if (!hasPermission(permission)) {
            throw new WorldEditPermissionException();
        }
    }

    @Override
    public boolean isPlayer() {
        return true;
    }

    @Override
    public boolean hasCreativeMode() {
        return false;
    }

    @SuppressWarnings("CloneDoesntCallSuperClone")
    @Override
    public Object clone() throws CloneNotSupportedException {
        throw new CloneNotSupportedException("Not supported");
    }

    @Override
    public boolean remove() {
        return false;
    }

}<|MERGE_RESOLUTION|>--- conflicted
+++ resolved
@@ -39,10 +39,7 @@
 import com.sk89q.worldedit.world.World;
 
 import java.io.File;
-<<<<<<< HEAD
 import java.util.Locale;
-=======
->>>>>>> b752604c
 
 /**
  * An abstract implementation of both a {@link Actor} and a {@link Player}
