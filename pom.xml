--- conflicted
+++ resolved
@@ -97,16 +97,13 @@
     </repository>
   </repositories>
 
-<<<<<<< HEAD
-=======
   <pluginRepositories>
     <pluginRepository>
       <id>sk89q-repo</id>
       <url>http://maven.sk89q.com/repo/</url>
     </pluginRepository>
   </pluginRepositories>
-  
->>>>>>> 142f5c8e
+
   <dependencies>
     <!-- Used for snapshots -->
     <dependency>
@@ -144,12 +141,6 @@
       <scope>compile</scope> <!-- required runtime dependency -->
       <type>jar</type>
     </dependency>
-    
-    <dependency> <!-- Method names for the command framework -->
-      <groupId>com.thoughtworks.paranamer</groupId>
-      <artifactId>paranamer</artifactId>
-      <version>2.5.2</version>
-    </dependency>
 
     <!-- @Nullable etc. -->
     <dependency>
@@ -164,6 +155,15 @@
       <artifactId>jchronic</artifactId> <!-- not the original library -->
       <version>0.2.4a</version>
       <scope>compile</scope> <!-- shaded -->
+      <type>jar</type>
+    </dependency>
+
+    <!-- Method names for the command framework -->
+    <dependency>
+      <groupId>com.thoughtworks.paranamer</groupId>
+      <artifactId>paranamer</artifactId>
+      <version>2.6</version>
+      <scope>compile</scope>
       <type>jar</type>
     </dependency>
 
@@ -312,7 +312,8 @@
           <target>1.6</target>
         </configuration>
       </plugin>
-      
+
+      <!-- Stores parameter information -->
       <plugin>
         <groupId>com.thoughtworks.paranamer</groupId>
         <artifactId>paranamer-maven-plugin-largestack</artifactId>
@@ -451,39 +452,7 @@
         </configuration>
       </plugin>
     </plugins>
-    
-    <pluginManagement>
-      <plugins>
-        <!-- This plugin's configuration is used to store Eclipse m2e settings only. 
-             It has no influence on the Maven build itself. -->
-        <plugin>
-          <groupId>org.eclipse.m2e</groupId>
-          <artifactId>lifecycle-mapping</artifactId>
-          <version>1.0.0</version>
-          <configuration>
-            <lifecycleMappingMetadata>
-              <pluginExecutions>
-                <pluginExecution>
-                  <pluginExecutionFilter>
-                    <groupId>com.thoughtworks.paranamer</groupId>
-                    <artifactId>paranamer-maven-plugin-largestack</artifactId>
-                    <versionRange>[2.5.5-SNAPSHOT,)</versionRange>
-                    <goals>
-                      <goal>generate</goal>
-                    </goals>
-                  </pluginExecutionFilter>
-                  <action>
-                    <ignore></ignore>
-                  </action>
-                </pluginExecution>
-              </pluginExecutions>
-            </lifecycleMappingMetadata>
-          </configuration>
-        </plugin>
-      </plugins>
-    </pluginManagement>
   </build>
-<<<<<<< HEAD
 
   <!--
   =====================================
@@ -491,10 +460,6 @@
   =====================================
   -->
 
-=======
-  
-  
->>>>>>> 142f5c8e
   <profiles>
     <!--
     =====================================
