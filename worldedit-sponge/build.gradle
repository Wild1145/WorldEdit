--- conflicted
+++ resolved
@@ -28,15 +28,11 @@
 sourceCompatibility = 1.8
 targetCompatibility = 1.8
 
-<<<<<<< HEAD
-ext.internalVersion = version + ";" + gitCommitHash
-=======
 sponge {
     plugin {
         id = 'worldedit'
     }
 }
->>>>>>> fd0e400b
 
 minecraft {
     version = "1.8.9"
