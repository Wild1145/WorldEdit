--- conflicted
+++ resolved
@@ -175,11 +175,7 @@
     @Override
     public BaseBiome getBiome(Vector2D position) {
         checkNotNull(position);
-<<<<<<< HEAD
-        return new BaseBiome(IDHelper.resolve(getWorld().getBiome(position.getBlockX(), 0, position.getBlockZ())));
-=======
         return new BaseBiome(SpongeWorldEdit.inst().getAdapter().resolve(getWorld().getBiome(position.getBlockX(), 0, position.getBlockZ())));
->>>>>>> aabc2290
     }
 
     @Override
@@ -187,11 +183,7 @@
         checkNotNull(position);
         checkNotNull(biome);
 
-<<<<<<< HEAD
-        getWorld().setBiome(position.getBlockX(), position.getBlockZ(), 0, IDHelper.resolveBiome(biome.getId()));
-=======
         getWorld().setBiome(position.getBlockX(), 0, position.getBlockZ(), SpongeWorldEdit.inst().getAdapter().resolveBiome(biome.getId()));
->>>>>>> aabc2290
         return true;
     }
 
