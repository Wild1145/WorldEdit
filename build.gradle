--- conflicted
+++ resolved
@@ -84,11 +84,6 @@
     apply plugin: 'com.github.johnrengelman.shadow'
     apply plugin: 'com.jfrog.artifactory'
 
-<<<<<<< HEAD
-    group = 'com.sk89q.worldedit'
-    version = '7.0-SNAPSHOT'
-=======
->>>>>>> aabc2290
     ext.internalVersion = version + ";" + gitCommitHash
 
     sourceCompatibility = 1.7
